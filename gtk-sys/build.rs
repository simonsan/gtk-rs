--- conflicted
+++ resolved
@@ -4,14 +4,6 @@
 
 extern crate pkg_config;
 
-<<<<<<< HEAD
-fn main() {
-    // try to find gtk+-3.0 library
-    match pkg_config::find_library("gtk+-3.0") {
-        Ok(_) => {},
-        Err(e) => panic!("{}", e)
-    };
-=======
 use std::ascii::AsciiExt;
 use std::process::Command;
 use gcc::Config;
@@ -73,5 +65,4 @@
 
     // build library
     gcc_conf.compile("librgtk_glue.a");
->>>>>>> ed25da2e
 }